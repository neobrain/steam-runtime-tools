--- conflicted
+++ resolved
@@ -538,7 +538,11 @@
   return g_environ_getenv ((gchar **) envp, variable);
 }
 
-<<<<<<< HEAD
+gboolean _srt_environ_get_boolean (const char * const *envp,
+                                   const char *name,
+                                   gboolean *result,
+                                   GError **error);
+
 gchar *_srt_describe_fd (int fd) G_GNUC_MALLOC G_GNUC_WARN_UNUSED_RESULT;
 
 /*
@@ -592,12 +596,4 @@
     }
 
   return 0;
-}
-=======
-gboolean _srt_environ_get_boolean (const char * const *envp,
-                                   const char *name,
-                                   gboolean *result,
-                                   GError **error);
-
-gchar *_srt_describe_fd (int fd) G_GNUC_MALLOC G_GNUC_WARN_UNUSED_RESULT;
->>>>>>> 0f0a50df
+}